defmodule ExESDBGater.MixProject do
  @moduledoc false
  use Mix.Project

  @app_name :ex_esdb_gater
  @elixir_version "~> 1.17"
<<<<<<< HEAD
  @version "0.0.8"
=======
  @version "0.1.11"
>>>>>>> 744710d1
  @source_url "https://github.com/beam-campus/ex-esdb-gater"
  #  @homepage_url "https://github.com/beam-campus/ex-esdb"
  @docs_url "https://hexdocs.pm/ex_esdb_gater"
  # @package_url "https://hex.pm/packages/ex_esdb"
  # @issues_url "https://github.com/beam-campus/ex-esdb/issues"
  @description "ExESDBGater is a API gateway and load balancer for ExESDB Stores"

  def project do
    [
      app: @app_name,
      version: @version,
      deps: deps(),
      elixir: @elixir_version,
      elixirc_paths: elixirc_paths(Mix.env()),
      erlc_paths: erlc_paths(Mix.env()),
      consolidate_protocols: Mix.env() != :test,
      description: @description,
      docs: docs(),
      package: package(),
      releases: releases(),
      start_permanent: Mix.env() == :prod,
      test_coverage: [tool: coverage_tool()],
      preferred_cli_env: [coveralls: :test],
      elixirc_options: elixirc_options(Mix.env())
    ]
  end

  defp releases,
    do: [
      ex_esdb_gater: [
        include_erts: true,
        include_executables_for: [:unix],
        runtime_config_path: "config/runtime.exs",
        steps: [:assemble, :tar],
        applications: [
          runtime_tools: :permanent,
          logger: :permanent,
          os_mon: :permanent
        ]
      ]
    ]

  # Run "mix help compile.app" to learn about applications.
  def application,
    do: [
      mod: {ExESDBGater.App, []},
      extra_applications:
        [
          :logger,
          :eex,
          :os_mon,
          :runtime_tools,
          :swarm
        ] ++ extra_applications(Mix.env())
    ]

  defp extra_applications(:dev),
    do: [
      :wx,
      :observer
    ]

  defp extra_applications(_), do: []

  defp erlc_paths(_),
    do: [
      "src"
    ]

  defp elixirc_paths(:test),
    do: [
      "lib",
      "test/support"
    ]

  defp elixirc_paths(_), do: ["lib"]

  defp elixirc_options(_), do: [docs: true]

  defp deps do
    [
      {:dialyze, "~> 0.2.0", only: [:dev], runtime: false},
      {:dialyxir, "~> 1.0", only: [:dev], runtime: false},
      {:ex_doc, "~> 0.37", only: [:dev], runtime: false},
      {:mix_test_watch, "~> 1.1", only: [:dev, :test], runtime: false},
      {:credo, "~> 1.7", only: [:dev, :test], runtime: false},
      {:bc_utils, "~> 0.10.0"},
      {:swarm, "~> 3.4"},
      {:phoenix_pubsub, "~> 2.1"},
      {:libcluster, "~> 3.5"},
      {:protobuf, "~> 0.14"},
      {:gen_retry, "~> 1.4"},
      {:uuidv7, "~> 1.0"},
      {:elixir_uuid, "~> 1.2"}
    ]
  end

  defp coverage_tool do
    # Optional coverage configuration
    {:cover, [output: "_build/cover"]}
  end

  defp docs do
    [
      main: "readme",
      canonical: @docs_url,
      source_ref: "v#{@version}",
      extra_section: "guides",
      extras: [
        "ADR.md",
        "CHANGELOG.md",
        "guides/getting_started.md": [
          filename: "getting-started",
          title: "Getting Started"
        ],
        "guides/testing.md": [
          filename: "testing",
          title: "Testing"
        ],
        "guides/console.md": [
          filename: "interactive-console",
          title: "Interactive Test Console"
        ],
        "../README.md": [
          filename: "readme",
          title: "Read Me"
        ]
      ]
    ]
  end

  defp package do
    [
      name: @app_name,
      description: @description,
      version: @version,
      maintainers: ["rgfaber"],
      licenses: ["MIT"],
      links: %{
        "GitHub" => @source_url
      },
      source_url: @source_url
    ]
  end
end<|MERGE_RESOLUTION|>--- conflicted
+++ resolved
@@ -4,11 +4,7 @@
 
   @app_name :ex_esdb_gater
   @elixir_version "~> 1.17"
-<<<<<<< HEAD
-  @version "0.0.8"
-=======
   @version "0.1.11"
->>>>>>> 744710d1
   @source_url "https://github.com/beam-campus/ex-esdb-gater"
   #  @homepage_url "https://github.com/beam-campus/ex-esdb"
   @docs_url "https://hexdocs.pm/ex_esdb_gater"
